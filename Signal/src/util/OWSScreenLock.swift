//
//  Copyright (c) 2018 Open Whisper Systems. All rights reserved.
//

import Foundation
import LocalAuthentication

@objc public class OWSScreenLock: NSObject {

    public enum OWSScreenLockOutcome {
        case success
        case cancel
        case failure(error:String)
        case unexpectedFailure(error:String)
    }

    @objc public let screenLockTimeoutDefault = 15 * kMinuteInterval
    @objc public let screenLockTimeouts = [
        1 * kMinuteInterval,
        5 * kMinuteInterval,
        15 * kMinuteInterval,
        30 * kMinuteInterval,
        1 * kHourInterval,
        0
    ]

    @objc public static let ScreenLockDidChange = Notification.Name("ScreenLockDidChange")

    let primaryStorage: OWSPrimaryStorage
    let dbConnection: YapDatabaseConnection

    private let OWSScreenLock_Collection = "OWSScreenLock_Collection"
    private let OWSScreenLock_Key_IsScreenLockEnabled = "OWSScreenLock_Key_IsScreenLockEnabled"
    private let OWSScreenLock_Key_ScreenLockTimeoutSeconds = "OWSScreenLock_Key_ScreenLockTimeoutSeconds"

    // We temporarily resign any first responder while the Screen Lock is presented.
    weak var firstResponderBeforeLockscreen: UIResponder?

    // MARK - Singleton class

    @objc(sharedManager)
    public static let shared = OWSScreenLock()

    private override init() {
        self.primaryStorage = OWSPrimaryStorage.shared()
        self.dbConnection = self.primaryStorage.newDatabaseConnection()

        super.init()

        SwiftSingletons.register(self)
<<<<<<< HEAD

        NotificationCenter.default.addObserver(self,
                                               selector: #selector(didBecomeActive),
                                               name: NSNotification.Name.OWSApplicationDidBecomeActive,
                                               object: nil)
    }

    deinit {
        NotificationCenter.default.removeObserver(self)
    }

    func didBecomeActive() {
        SwiftAssertIsOnMainThread(#function)

        ignoreUnlockUntilActive = false
=======
>>>>>>> 2167a28e
    }

    // MARK: - Properties

    @objc public func isScreenLockEnabled() -> Bool {
        SwiftAssertIsOnMainThread(#function)

        if !OWSStorage.isStorageReady() {
            owsFail("\(logTag) accessed screen lock state before storage is ready.")
            return false
        }

        return self.dbConnection.bool(forKey: OWSScreenLock_Key_IsScreenLockEnabled, inCollection: OWSScreenLock_Collection, defaultValue: false)
    }

<<<<<<< HEAD
    private func setIsScreenLockEnabled(value: Bool) {
        SwiftAssertIsOnMainThread(#function)
=======
    @objc
    public func setIsScreenLockEnabled(_ value: Bool) {
        AssertIsOnMainThread()
>>>>>>> 2167a28e
        assert(OWSStorage.isStorageReady())

        self.dbConnection.setBool(value, forKey: OWSScreenLock_Key_IsScreenLockEnabled, inCollection: OWSScreenLock_Collection)

        NotificationCenter.default.postNotificationNameAsync(OWSScreenLock.ScreenLockDidChange, object: nil)
    }

    @objc public func screenLockTimeout() -> TimeInterval {
        SwiftAssertIsOnMainThread(#function)

        if !OWSStorage.isStorageReady() {
            owsFail("\(logTag) accessed screen lock state before storage is ready.")
            return 0
        }

        return self.dbConnection.double(forKey: OWSScreenLock_Key_ScreenLockTimeoutSeconds, inCollection: OWSScreenLock_Collection, defaultValue: screenLockTimeoutDefault)
    }

    @objc public func setScreenLockTimeout(_ value: TimeInterval) {
        SwiftAssertIsOnMainThread(#function)
        assert(OWSStorage.isStorageReady())

        self.dbConnection.setDouble(value, forKey: OWSScreenLock_Key_ScreenLockTimeoutSeconds, inCollection: OWSScreenLock_Collection)

        NotificationCenter.default.postNotificationNameAsync(OWSScreenLock.ScreenLockDidChange, object: nil)
    }

    // MARK: - Methods

<<<<<<< HEAD
    // On failure, completion is called with an error argument.
    // On success or cancel, completion is called with nil argument.
    // Success and cancel can be differentiated by consulting
    // isScreenLockEnabled.
    @objc public func tryToEnableScreenLock(completion: @escaping ((Error?) -> Void)) {
        tryToVerifyLocalAuthentication(localizedReason: NSLocalizedString("SCREEN_LOCK_REASON_ENABLE_SCREEN_LOCK",
                                                                        comment: "Description of how and why Signal iOS uses Touch ID/Face ID/Phone Passcode to enable 'screen lock'."),
                                       completion: { (outcome: OWSScreenLockOutcome) in
                                        SwiftAssertIsOnMainThread(#function)

                                        switch outcome {
                                        case .failure(let error):
                                            completion(self.authenticationError(errorDescription: error))
                                        case .unexpectedFailure(let error):
                                            completion(self.authenticationError(errorDescription: error))
                                        case .success:
                                            self.setIsScreenLockEnabled(value: true)
                                            completion(nil)
                                        case .cancel:
                                            completion(nil)
                                        }
        })
    }

    // On failure, completion is called with an error argument.
    // On success or cancel, completion is called with nil argument.
    // Success and cancel can be differentiated by consulting
    // isScreenLockEnabled.
    @objc public func tryToDisableScreenLock(completion: @escaping ((Error?) -> Void)) {
        tryToVerifyLocalAuthentication(localizedReason: NSLocalizedString("SCREEN_LOCK_REASON_DISABLE_SCREEN_LOCK",
                                                                        comment: "Description of how and why Signal iOS uses Touch ID/Face ID/Phone Passcode to disable 'screen lock'."),
                                       completion: { (outcome: OWSScreenLockOutcome) in
                                        SwiftAssertIsOnMainThread(#function)

                                        switch outcome {
                                        case .failure(let error):
                                            completion(self.authenticationError(errorDescription: error))
                                        case .unexpectedFailure(let error):
                                            completion(self.authenticationError(errorDescription: error))
                                        case .success:
                                            self.setIsScreenLockEnabled(value: false)
                                            completion(nil)
                                        case .cancel:
                                            completion(nil)
                                        }
        })
    }

=======
>>>>>>> 2167a28e
    @objc public func tryToUnlockScreenLock(success: @escaping (() -> Void),
                                            failure: @escaping ((Error) -> Void),
                                            unexpectedFailure: @escaping ((Error) -> Void),
                                            cancel: @escaping (() -> Void)) {
        guard CurrentAppContext().isMainAppAndActive else {
            owsFail("\(self.logTag) \(#function) Unexpected request for 'screen lock' unlock UI while app is inactive.")
            cancel()
            return
        }

        tryToVerifyLocalAuthentication(localizedReason: NSLocalizedString("SCREEN_LOCK_REASON_UNLOCK_SCREEN_LOCK",
                                                                          comment: "Description of how and why Signal iOS uses Touch ID/Face ID/Phone Passcode to unlock 'screen lock'."),
                                       completion: { (outcome: OWSScreenLockOutcome) in
                                        SwiftAssertIsOnMainThread(#function)

                                        switch outcome {
                                        case .failure(let error):
                                            failure(self.authenticationError(errorDescription: error))
                                        case .unexpectedFailure(let error):
                                            unexpectedFailure(self.authenticationError(errorDescription: error))
                                        case .success:
                                            success()
                                        case .cancel:
                                            cancel()
                                        }
        })
    }

    // On failure, completion is called with an error argument.
    // On success or cancel, completion is called with nil argument.
    // Success and cancel can be differentiated by consulting
    // isScreenLockEnabled.
    private func tryToVerifyLocalAuthentication(localizedReason: String,
                                                completion completionParam: @escaping ((OWSScreenLockOutcome) -> Void)) {
        SwiftAssertIsOnMainThread(#function)

        // Ensure completion is always called on the main thread.
        let completion = { (outcome: OWSScreenLockOutcome) in
            switch outcome {
            case .failure(let error):
                Logger.error("\(self.logTag) local authentication failed with error: \(error)")
            default:
                break
            }
            DispatchQueue.main.async {
                completionParam(outcome)
            }
        }

        let context = screenLockContext()
        let defaultErrorDescription = NSLocalizedString("SCREEN_LOCK_ENABLE_UNKNOWN_ERROR",
                                                        comment: "Indicates that an unknown error occurred while using Touch ID/Face ID/Phone Passcode.")

        var authError: NSError?
        let canEvaluatePolicy = context.canEvaluatePolicy(.deviceOwnerAuthentication, error: &authError)
        if !canEvaluatePolicy || authError != nil {
            Logger.error("\(logTag) could not determine if local authentication is supported: \(String(describing: authError))")

            let outcome = self.outcomeForLAError(errorParam: authError,
                                                 defaultErrorDescription: defaultErrorDescription)
            switch outcome {
            case .success:
                owsFail("\(self.logTag) local authentication unexpected success")
                completion(.failure(error:defaultErrorDescription))
            case .cancel, .failure, .unexpectedFailure:
                completion(outcome)
            }
            return
        }

        context.evaluatePolicy(.deviceOwnerAuthentication, localizedReason: localizedReason) { success, evaluateError in

            if success {
                Logger.info("\(self.logTag) local authentication succeeded.")
                completion(.success)
            } else {
                let outcome = self.outcomeForLAError(errorParam: evaluateError,
                                                     defaultErrorDescription: defaultErrorDescription)
                switch outcome {
                case .success:
                    owsFail("\(self.logTag) local authentication unexpected success")
                    completion(.failure(error:defaultErrorDescription))
                case .cancel, .failure, .unexpectedFailure:
                    completion(outcome)
                }
            }
        }
    }

    // MARK: - Outcome

    private func outcomeForLAError(errorParam: Error?, defaultErrorDescription: String) -> OWSScreenLockOutcome {
        if let error = errorParam {
            guard let laError = error as? LAError else {
                return .failure(error:defaultErrorDescription)
            }

            if #available(iOS 11.0, *) {
                switch laError.code {
                case .biometryNotAvailable:
                    Logger.error("\(self.logTag) local authentication error: biometryNotAvailable.")
                    return .failure(error: NSLocalizedString("SCREEN_LOCK_ERROR_LOCAL_AUTHENTICATION_NOT_AVAILABLE",
                                                             comment: "Indicates that Touch ID/Face ID/Phone Passcode are not available on this device."))
                case .biometryNotEnrolled:
                    Logger.error("\(self.logTag) local authentication error: biometryNotEnrolled.")
                    return .failure(error: NSLocalizedString("SCREEN_LOCK_ERROR_LOCAL_AUTHENTICATION_NOT_ENROLLED",
                                                             comment: "Indicates that Touch ID/Face ID/Phone Passcode is not configured on this device."))
                case .biometryLockout:
                    Logger.error("\(self.logTag) local authentication error: biometryLockout.")
                    return .failure(error: NSLocalizedString("SCREEN_LOCK_ERROR_LOCAL_AUTHENTICATION_LOCKOUT",
                                                             comment: "Indicates that Touch ID/Face ID/Phone Passcode is 'locked out' on this device due to authentication failures."))
                default:
                    // Fall through to second switch
                    break
                }
            }

            switch laError.code {
            case .authenticationFailed:
                Logger.error("\(self.logTag) local authentication error: authenticationFailed.")
                return .failure(error: NSLocalizedString("SCREEN_LOCK_ERROR_LOCAL_AUTHENTICATION_FAILED",
                                                         comment: "Indicates that Touch ID/Face ID/Phone Passcode authentication failed."))
            case .userCancel, .userFallback, .systemCancel, .appCancel:
                Logger.info("\(self.logTag) local authentication cancelled.")
                return .cancel
            case .passcodeNotSet:
                Logger.error("\(self.logTag) local authentication error: passcodeNotSet.")
                return .failure(error: NSLocalizedString("SCREEN_LOCK_ERROR_LOCAL_AUTHENTICATION_PASSCODE_NOT_SET",
                                                         comment: "Indicates that Touch ID/Face ID/Phone Passcode passcode is not set."))
            case .touchIDNotAvailable:
                Logger.error("\(self.logTag) local authentication error: touchIDNotAvailable.")
                return .failure(error: NSLocalizedString("SCREEN_LOCK_ERROR_LOCAL_AUTHENTICATION_NOT_AVAILABLE",
                                                         comment: "Indicates that Touch ID/Face ID/Phone Passcode are not available on this device."))
            case .touchIDNotEnrolled:
                Logger.error("\(self.logTag) local authentication error: touchIDNotEnrolled.")
                return .failure(error: NSLocalizedString("SCREEN_LOCK_ERROR_LOCAL_AUTHENTICATION_NOT_ENROLLED",
                                                         comment: "Indicates that Touch ID/Face ID/Phone Passcode is not configured on this device."))
            case .touchIDLockout:
                Logger.error("\(self.logTag) local authentication error: touchIDLockout.")
                return .failure(error: NSLocalizedString("SCREEN_LOCK_ERROR_LOCAL_AUTHENTICATION_LOCKOUT",
                                                         comment: "Indicates that Touch ID/Face ID/Phone Passcode is 'locked out' on this device due to authentication failures."))
            case .invalidContext:
                owsFail("\(self.logTag) context not valid.")
                return .unexpectedFailure(error:defaultErrorDescription)
            case .notInteractive:
                owsFail("\(self.logTag) context not interactive.")
                return .unexpectedFailure(error:defaultErrorDescription)
            }
        }
        return .failure(error:defaultErrorDescription)
    }

    private func authenticationError(errorDescription: String) -> Error {
        return OWSErrorWithCodeDescription(.localAuthenticationError,
                                           errorDescription)
    }

    // MARK: - Context

    private func screenLockContext() -> LAContext {
        let context = LAContext()

<<<<<<< HEAD
        // Never re-use recent biometric auth.
=======
        // Never recycle biometric auth.
>>>>>>> 2167a28e
        context.touchIDAuthenticationAllowableReuseDuration = TimeInterval(0)

        if #available(iOS 11.0, *) {
            assert(!context.interactionNotAllowed)
        }

        return context
    }
}<|MERGE_RESOLUTION|>--- conflicted
+++ resolved
@@ -48,24 +48,6 @@
         super.init()
 
         SwiftSingletons.register(self)
-<<<<<<< HEAD
-
-        NotificationCenter.default.addObserver(self,
-                                               selector: #selector(didBecomeActive),
-                                               name: NSNotification.Name.OWSApplicationDidBecomeActive,
-                                               object: nil)
-    }
-
-    deinit {
-        NotificationCenter.default.removeObserver(self)
-    }
-
-    func didBecomeActive() {
-        SwiftAssertIsOnMainThread(#function)
-
-        ignoreUnlockUntilActive = false
-=======
->>>>>>> 2167a28e
     }
 
     // MARK: - Properties
@@ -81,14 +63,9 @@
         return self.dbConnection.bool(forKey: OWSScreenLock_Key_IsScreenLockEnabled, inCollection: OWSScreenLock_Collection, defaultValue: false)
     }
 
-<<<<<<< HEAD
-    private func setIsScreenLockEnabled(value: Bool) {
-        SwiftAssertIsOnMainThread(#function)
-=======
     @objc
     public func setIsScreenLockEnabled(_ value: Bool) {
-        AssertIsOnMainThread()
->>>>>>> 2167a28e
+        SwiftAssertIsOnMainThread(#function)
         assert(OWSStorage.isStorageReady())
 
         self.dbConnection.setBool(value, forKey: OWSScreenLock_Key_IsScreenLockEnabled, inCollection: OWSScreenLock_Collection)
@@ -118,57 +95,6 @@
 
     // MARK: - Methods
 
-<<<<<<< HEAD
-    // On failure, completion is called with an error argument.
-    // On success or cancel, completion is called with nil argument.
-    // Success and cancel can be differentiated by consulting
-    // isScreenLockEnabled.
-    @objc public func tryToEnableScreenLock(completion: @escaping ((Error?) -> Void)) {
-        tryToVerifyLocalAuthentication(localizedReason: NSLocalizedString("SCREEN_LOCK_REASON_ENABLE_SCREEN_LOCK",
-                                                                        comment: "Description of how and why Signal iOS uses Touch ID/Face ID/Phone Passcode to enable 'screen lock'."),
-                                       completion: { (outcome: OWSScreenLockOutcome) in
-                                        SwiftAssertIsOnMainThread(#function)
-
-                                        switch outcome {
-                                        case .failure(let error):
-                                            completion(self.authenticationError(errorDescription: error))
-                                        case .unexpectedFailure(let error):
-                                            completion(self.authenticationError(errorDescription: error))
-                                        case .success:
-                                            self.setIsScreenLockEnabled(value: true)
-                                            completion(nil)
-                                        case .cancel:
-                                            completion(nil)
-                                        }
-        })
-    }
-
-    // On failure, completion is called with an error argument.
-    // On success or cancel, completion is called with nil argument.
-    // Success and cancel can be differentiated by consulting
-    // isScreenLockEnabled.
-    @objc public func tryToDisableScreenLock(completion: @escaping ((Error?) -> Void)) {
-        tryToVerifyLocalAuthentication(localizedReason: NSLocalizedString("SCREEN_LOCK_REASON_DISABLE_SCREEN_LOCK",
-                                                                        comment: "Description of how and why Signal iOS uses Touch ID/Face ID/Phone Passcode to disable 'screen lock'."),
-                                       completion: { (outcome: OWSScreenLockOutcome) in
-                                        SwiftAssertIsOnMainThread(#function)
-
-                                        switch outcome {
-                                        case .failure(let error):
-                                            completion(self.authenticationError(errorDescription: error))
-                                        case .unexpectedFailure(let error):
-                                            completion(self.authenticationError(errorDescription: error))
-                                        case .success:
-                                            self.setIsScreenLockEnabled(value: false)
-                                            completion(nil)
-                                        case .cancel:
-                                            completion(nil)
-                                        }
-        })
-    }
-
-=======
->>>>>>> 2167a28e
     @objc public func tryToUnlockScreenLock(success: @escaping (() -> Void),
                                             failure: @escaping ((Error) -> Void),
                                             unexpectedFailure: @escaping ((Error) -> Void),
@@ -331,11 +257,7 @@
     private func screenLockContext() -> LAContext {
         let context = LAContext()
 
-<<<<<<< HEAD
-        // Never re-use recent biometric auth.
-=======
         // Never recycle biometric auth.
->>>>>>> 2167a28e
         context.touchIDAuthenticationAllowableReuseDuration = TimeInterval(0)
 
         if #available(iOS 11.0, *) {
