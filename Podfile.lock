PODS:
  - AFNetworking (3.2.1):
    - AFNetworking/NSURLSession (= 3.2.1)
    - AFNetworking/Reachability (= 3.2.1)
    - AFNetworking/Security (= 3.2.1)
    - AFNetworking/Serialization (= 3.2.1)
    - AFNetworking/UIKit (= 3.2.1)
  - AFNetworking/NSURLSession (3.2.1):
    - AFNetworking/Reachability
    - AFNetworking/Security
    - AFNetworking/Serialization
  - AFNetworking/Reachability (3.2.1)
  - AFNetworking/Security (3.2.1)
  - AFNetworking/Serialization (3.2.1)
  - AFNetworking/UIKit (3.2.1):
    - AFNetworking/NSURLSession
  - AxolotlKit (0.9.0):
    - CocoaLumberjack
    - Curve25519Kit (~> 2.1.0)
    - HKDFKit (~> 0.0.3)
    - SignalCoreKit
    - SwiftProtobuf
  - AxolotlKit/Tests (0.9.0):
    - CocoaLumberjack
    - Curve25519Kit (~> 2.1.0)
    - HKDFKit (~> 0.0.3)
    - SignalCoreKit
    - SwiftProtobuf
  - CocoaLumberjack (3.4.2):
    - CocoaLumberjack/Default (= 3.4.2)
    - CocoaLumberjack/Extensions (= 3.4.2)
  - CocoaLumberjack/Default (3.4.2)
  - CocoaLumberjack/Extensions (3.4.2):
    - CocoaLumberjack/Default
  - Curve25519Kit (2.1.0):
    - CocoaLumberjack
    - SignalCoreKit
  - Curve25519Kit/Tests (2.1.0):
    - CocoaLumberjack
    - SignalCoreKit
  - GRKOpenSSLFramework (1.0.2.12)
  - HKDFKit (0.0.4):
    - CocoaLumberjack
    - SignalCoreKit
  - HKDFKit/Tests (0.0.4):
    - CocoaLumberjack
    - SignalCoreKit
  - libPhoneNumber-iOS (0.9.13)
  - Mantle (2.1.0):
    - Mantle/extobjc (= 2.1.0)
  - Mantle/extobjc (2.1.0)
  - PromiseKit (6.5.2):
    - PromiseKit/CorePromise (= 6.5.2)
    - PromiseKit/Foundation (= 6.5.2)
    - PromiseKit/UIKit (= 6.5.2)
  - PromiseKit/CorePromise (6.5.2)
  - PromiseKit/Foundation (6.5.2):
    - PromiseKit/CorePromise
  - PromiseKit/UIKit (6.5.2):
    - PromiseKit/CorePromise
  - PureLayout (3.0.2)
  - Reachability (3.2)
  - SAMKeychain (1.5.3)
  - SignalCoreKit (1.0.0):
    - CocoaLumberjack
    - GRKOpenSSLFramework
  - SignalCoreKit/Tests (1.0.0):
    - CocoaLumberjack
    - GRKOpenSSLFramework
  - SignalMetadataKit (1.0.0):
    - AxolotlKit
    - CocoaLumberjack
    - Curve25519Kit
    - HKDFKit
    - SignalCoreKit
    - SwiftProtobuf
  - SignalMetadataKit/Tests (1.0.0):
    - AxolotlKit
    - CocoaLumberjack
    - Curve25519Kit
    - HKDFKit
    - SignalCoreKit
    - SwiftProtobuf
  - SignalServiceKit (0.9.0):
    - AFNetworking
    - AxolotlKit
    - CocoaLumberjack
    - Curve25519Kit
    - GRKOpenSSLFramework
    - libPhoneNumber-iOS
    - Mantle
    - PromiseKit (~> 6.0)
    - Reachability
    - SAMKeychain
    - SignalCoreKit
    - SignalMetadataKit
    - SocketRocket
    - SwiftProtobuf
    - YapDatabase/SQLCipher
  - SignalServiceKit/Tests (0.9.0):
    - AFNetworking
    - AxolotlKit
    - CocoaLumberjack
    - Curve25519Kit
    - GRKOpenSSLFramework
    - libPhoneNumber-iOS
    - Mantle
    - PromiseKit (~> 6.0)
    - Reachability
    - SAMKeychain
    - SignalCoreKit
    - SignalMetadataKit
    - SocketRocket
    - SwiftProtobuf
    - YapDatabase/SQLCipher
  - SocketRocket (0.5.1)
  - SQLCipher (3.4.2):
    - SQLCipher/standard (= 3.4.2)
  - SQLCipher/common (3.4.2)
  - SQLCipher/standard (3.4.2):
    - SQLCipher/common
  - SSZipArchive (2.1.3)
  - SwiftProtobuf (1.1.2)
  - YapDatabase/SQLCipher (3.1.1):
    - YapDatabase/SQLCipher/Core (= 3.1.1)
    - YapDatabase/SQLCipher/Extensions (= 3.1.1)
  - YapDatabase/SQLCipher/Core (3.1.1):
    - CocoaLumberjack
    - SQLCipher (>= 3.4.0)
  - YapDatabase/SQLCipher/Extensions (3.1.1):
    - YapDatabase/SQLCipher/Core
    - YapDatabase/SQLCipher/Extensions/ActionManager (= 3.1.1)
    - YapDatabase/SQLCipher/Extensions/AutoView (= 3.1.1)
    - YapDatabase/SQLCipher/Extensions/CloudCore (= 3.1.1)
    - YapDatabase/SQLCipher/Extensions/CloudKit (= 3.1.1)
    - YapDatabase/SQLCipher/Extensions/ConnectionPool (= 3.1.1)
    - YapDatabase/SQLCipher/Extensions/ConnectionProxy (= 3.1.1)
    - YapDatabase/SQLCipher/Extensions/CrossProcessNotification (= 3.1.1)
    - YapDatabase/SQLCipher/Extensions/FilteredView (= 3.1.1)
    - YapDatabase/SQLCipher/Extensions/FullTextSearch (= 3.1.1)
    - YapDatabase/SQLCipher/Extensions/Hooks (= 3.1.1)
    - YapDatabase/SQLCipher/Extensions/ManualView (= 3.1.1)
    - YapDatabase/SQLCipher/Extensions/Relationships (= 3.1.1)
    - YapDatabase/SQLCipher/Extensions/RTreeIndex (= 3.1.1)
    - YapDatabase/SQLCipher/Extensions/SearchResultsView (= 3.1.1)
    - YapDatabase/SQLCipher/Extensions/SecondaryIndex (= 3.1.1)
    - YapDatabase/SQLCipher/Extensions/View (= 3.1.1)
  - YapDatabase/SQLCipher/Extensions/ActionManager (3.1.1):
    - YapDatabase/SQLCipher/Core
    - YapDatabase/SQLCipher/Extensions/AutoView
  - YapDatabase/SQLCipher/Extensions/AutoView (3.1.1):
    - YapDatabase/SQLCipher/Core
    - YapDatabase/SQLCipher/Extensions/View
  - YapDatabase/SQLCipher/Extensions/CloudCore (3.1.1):
    - YapDatabase/SQLCipher/Core
  - YapDatabase/SQLCipher/Extensions/CloudKit (3.1.1):
    - YapDatabase/SQLCipher/Core
  - YapDatabase/SQLCipher/Extensions/ConnectionPool (3.1.1):
    - YapDatabase/SQLCipher/Core
  - YapDatabase/SQLCipher/Extensions/ConnectionProxy (3.1.1):
    - YapDatabase/SQLCipher/Core
  - YapDatabase/SQLCipher/Extensions/CrossProcessNotification (3.1.1):
    - YapDatabase/SQLCipher/Core
  - YapDatabase/SQLCipher/Extensions/FilteredView (3.1.1):
    - YapDatabase/SQLCipher/Core
    - YapDatabase/SQLCipher/Extensions/View
  - YapDatabase/SQLCipher/Extensions/FullTextSearch (3.1.1):
    - YapDatabase/SQLCipher/Core
  - YapDatabase/SQLCipher/Extensions/Hooks (3.1.1):
    - YapDatabase/SQLCipher/Core
  - YapDatabase/SQLCipher/Extensions/ManualView (3.1.1):
    - YapDatabase/SQLCipher/Core
    - YapDatabase/SQLCipher/Extensions/View
  - YapDatabase/SQLCipher/Extensions/Relationships (3.1.1):
    - YapDatabase/SQLCipher/Core
  - YapDatabase/SQLCipher/Extensions/RTreeIndex (3.1.1):
    - YapDatabase/SQLCipher/Core
  - YapDatabase/SQLCipher/Extensions/SearchResultsView (3.1.1):
    - YapDatabase/SQLCipher/Core
    - YapDatabase/SQLCipher/Extensions/AutoView
    - YapDatabase/SQLCipher/Extensions/FullTextSearch
  - YapDatabase/SQLCipher/Extensions/SecondaryIndex (3.1.1):
    - YapDatabase/SQLCipher/Core
  - YapDatabase/SQLCipher/Extensions/View (3.1.1):
    - YapDatabase/SQLCipher/Core
  - YYImage (1.0.4):
    - YYImage/Core (= 1.0.4)
  - YYImage/Core (1.0.4)

DEPENDENCIES:
  - AFNetworking
  - AxolotlKit (from `https://github.com/signalapp/SignalProtocolKit.git`, branch `master`)
  - AxolotlKit/Tests (from `https://github.com/signalapp/SignalProtocolKit.git`, branch `master`)
  - Curve25519Kit (from `https://github.com/signalapp/Curve25519Kit`)
  - Curve25519Kit/Tests (from `https://github.com/signalapp/Curve25519Kit`)
  - GRKOpenSSLFramework (from `https://github.com/signalapp/GRKOpenSSLFramework`)
  - HKDFKit (from `https://github.com/signalapp/HKDFKit.git`)
  - HKDFKit/Tests (from `https://github.com/signalapp/HKDFKit.git`)
  - Mantle
  - PureLayout
  - Reachability
  - SignalCoreKit (from `https://github.com/signalapp/SignalCoreKit.git`)
  - SignalCoreKit/Tests (from `https://github.com/signalapp/SignalCoreKit.git`)
  - SignalMetadataKit (from `https://github.com/signalapp/SignalMetadataKit`)
  - SignalMetadataKit/Tests (from `https://github.com/signalapp/SignalMetadataKit`)
  - SignalServiceKit (from `.`)
  - SignalServiceKit/Tests (from `.`)
  - SocketRocket (from `https://github.com/signalapp/SocketRocket.git`, branch `mkirk/handle-sec-err`)
  - SQLCipher (from `https://github.com/sqlcipher/sqlcipher.git`, commit `d5c2bec`)
  - SSZipArchive
  - YapDatabase/SQLCipher (from `https://github.com/signalapp/YapDatabase.git`, branch `signal-release`)
  - YYImage

SPEC REPOS:
  https://github.com/cocoapods/specs.git:
    - AFNetworking
    - CocoaLumberjack
    - libPhoneNumber-iOS
    - Mantle
    - PromiseKit
    - PureLayout
    - Reachability
    - SAMKeychain
    - SSZipArchive
    - SwiftProtobuf
    - YYImage

EXTERNAL SOURCES:
  AxolotlKit:
    :branch: master
    :git: https://github.com/signalapp/SignalProtocolKit.git
  Curve25519Kit:
    :git: https://github.com/signalapp/Curve25519Kit
  GRKOpenSSLFramework:
    :git: https://github.com/signalapp/GRKOpenSSLFramework
  HKDFKit:
    :git: https://github.com/signalapp/HKDFKit.git
  SignalCoreKit:
    :git: https://github.com/signalapp/SignalCoreKit.git
  SignalMetadataKit:
    :git: https://github.com/signalapp/SignalMetadataKit
  SignalServiceKit:
    :path: "."
  SocketRocket:
    :branch: mkirk/handle-sec-err
    :git: https://github.com/signalapp/SocketRocket.git
  SQLCipher:
    :commit: d5c2bec
    :git: https://github.com/sqlcipher/sqlcipher.git
  YapDatabase:
    :branch: signal-release
    :git: https://github.com/signalapp/YapDatabase.git

CHECKOUT OPTIONS:
  AxolotlKit:
    :commit: dedb0f987ac98c8edafc8c54d442c01589cafffb
    :git: https://github.com/signalapp/SignalProtocolKit.git
  Curve25519Kit:
    :commit: 9e5663baf4c2c7cb68ac4c0beb0423383c19a7fe
    :git: https://github.com/signalapp/Curve25519Kit
  GRKOpenSSLFramework:
    :commit: b799c27e7927e5304ec1e4ad53c6d33c6fd1cae7
    :git: https://github.com/signalapp/GRKOpenSSLFramework
  HKDFKit:
    :commit: 3e0c2371d125f2d3db26daa498d5d436961b1795
    :git: https://github.com/signalapp/HKDFKit.git
  SignalCoreKit:
    :commit: b60dc7d58dfc93ca6eafbb3ea5300c6d67ebc69a
    :git: https://github.com/signalapp/SignalCoreKit.git
  SignalMetadataKit:
<<<<<<< HEAD
    :commit: 8a586363921b4546bea99b07c06bf5c93eab7973
=======
    :commit: a5473c8d33602775e00253afce78eef01a69260e
>>>>>>> 9a7f08b7
    :git: https://github.com/signalapp/SignalMetadataKit
  SocketRocket:
    :commit: 9f9563a83cd8960503074aa8de72206f83fb7a69
    :git: https://github.com/signalapp/SocketRocket.git
  SQLCipher:
    :commit: d5c2bec
    :git: https://github.com/sqlcipher/sqlcipher.git
  YapDatabase:
    :commit: f1fa4545e1e1594fb80065ffca52a682f5a2e71c
    :git: https://github.com/signalapp/YapDatabase.git

SPEC CHECKSUMS:
  AFNetworking: b6f891fdfaed196b46c7a83cf209e09697b94057
  AxolotlKit: bb02741a93400b915df1be3365ad13d3768b0103
  CocoaLumberjack: db7cc9e464771f12054c22ff6947c5a58d43a0fd
  Curve25519Kit: b3e77b7152ebe95fee2b3fb6c955449492bc14f7
  GRKOpenSSLFramework: 8a3735ad41e7dc1daff460467bccd32ca5d6ae3e
  HKDFKit: 3b6dbbb9d59c221cc6c52c3aa915700cbf24e376
  libPhoneNumber-iOS: e444379ac18bbfbdefad571da735b2cd7e096caa
  Mantle: 2fa750afa478cd625a94230fbf1c13462f29395b
  PromiseKit: 27c1601bfb73405871b805bcb8cf7e55c4dad3db
  PureLayout: 4d550abe49a94f24c2808b9b95db9131685fe4cd
  Reachability: 33e18b67625424e47b6cde6d202dce689ad7af96
  SAMKeychain: 483e1c9f32984d50ca961e26818a534283b4cd5c
  SignalCoreKit: c2d8132cdedb95d35eb2f8ae7eac0957695d0a8b
  SignalMetadataKit: 6fa5e9a53c7f104568662521a2f3874672ff7a02
  SignalServiceKit: 80d774c32b22567682f63c36bf9da265d82083bb
  SocketRocket: dbb1554b8fc288ef8ef370d6285aeca7361be31e
  SQLCipher: f9fcf29b2e59ced7defc2a2bdd0ebe79b40d4990
  SSZipArchive: 51a800ebb77f95a8329b6ced1faaff394b47f509
  SwiftProtobuf: 7147b8ec19c8c0694a45155d989ea9e6dedaf51f
  YapDatabase: b418a4baa6906e8028748938f9159807fd039af4
  YYImage: 1e1b62a9997399593e4b9c4ecfbbabbf1d3f3b54

<<<<<<< HEAD
PODFILE CHECKSUM: 0f765be42c3a325b23c9a59b52d35289bb6b067d
=======
PODFILE CHECKSUM: 55c6b62a23df23853a2af68917716a56a813c3f0
>>>>>>> 9a7f08b7

COCOAPODS: 1.5.3<|MERGE_RESOLUTION|>--- conflicted
+++ resolved
@@ -268,11 +268,7 @@
     :commit: b60dc7d58dfc93ca6eafbb3ea5300c6d67ebc69a
     :git: https://github.com/signalapp/SignalCoreKit.git
   SignalMetadataKit:
-<<<<<<< HEAD
-    :commit: 8a586363921b4546bea99b07c06bf5c93eab7973
-=======
     :commit: a5473c8d33602775e00253afce78eef01a69260e
->>>>>>> 9a7f08b7
     :git: https://github.com/signalapp/SignalMetadataKit
   SocketRocket:
     :commit: 9f9563a83cd8960503074aa8de72206f83fb7a69
@@ -307,10 +303,6 @@
   YapDatabase: b418a4baa6906e8028748938f9159807fd039af4
   YYImage: 1e1b62a9997399593e4b9c4ecfbbabbf1d3f3b54
 
-<<<<<<< HEAD
 PODFILE CHECKSUM: 0f765be42c3a325b23c9a59b52d35289bb6b067d
-=======
-PODFILE CHECKSUM: 55c6b62a23df23853a2af68917716a56a813c3f0
->>>>>>> 9a7f08b7
 
 COCOAPODS: 1.5.3