PODS:
  - 25519 (2.0.2)
  - AFNetworking (3.1.0):
    - AFNetworking/NSURLSession (= 3.1.0)
    - AFNetworking/Reachability (= 3.1.0)
    - AFNetworking/Security (= 3.1.0)
    - AFNetworking/Serialization (= 3.1.0)
    - AFNetworking/UIKit (= 3.1.0)
  - AFNetworking/NSURLSession (3.1.0):
    - AFNetworking/Reachability
    - AFNetworking/Security
    - AFNetworking/Serialization
  - AFNetworking/Reachability (3.1.0)
  - AFNetworking/Security (3.1.0)
  - AFNetworking/Serialization (3.1.0)
  - AFNetworking/UIKit (3.1.0):
    - AFNetworking/NSURLSession
  - AxolotlKit (0.8.1):
    - 25519 (~> 2.0.1)
    - HKDFKit (~> 0.0.3)
    - ProtocolBuffers (~> 1.9.8)
  - CocoaLumberjack (2.2.0):
    - CocoaLumberjack/Default (= 2.2.0)
    - CocoaLumberjack/Extensions (= 2.2.0)
  - CocoaLumberjack/Core (2.2.0)
  - CocoaLumberjack/Default (2.2.0):
    - CocoaLumberjack/Core
  - CocoaLumberjack/Extensions (2.2.0):
    - CocoaLumberjack/Default
  - FFCircularProgressView (0.5)
  - HKDFKit (0.0.3)
  - JSQMessagesViewController (7.3.4):
    - JSQSystemSoundPlayer (~> 2.0.1)
  - JSQSystemSoundPlayer (2.0.1)
  - libPhoneNumber-iOS (0.9.2)
  - Mantle (2.1.0):
    - Mantle/extobjc (= 2.1.0)
  - Mantle/extobjc (2.1.0)
  - OpenSSL (1.0.210)
  - PastelogKit (1.3):
    - CocoaLumberjack (~> 2.0)
  - ProtocolBuffers (1.9.11)
  - PureLayout (3.0.2)
  - Reachability (3.2)
  - SAMKeychain (1.5.2)
  - SCWaveformView (1.0.0)
  - SignalServiceKit (0.9.0):
    - '25519'
    - AFNetworking
    - AxolotlKit
    - CocoaLumberjack
    - libPhoneNumber-iOS
    - Mantle
    - SAMKeychain
    - SocketRocket
    - TwistedOakCollapsingFutures
    - YapDatabase/SQLCipher
  - SocketRocket (0.5.1)
  - SQLCipher/common (3.4.0)
  - SQLCipher/fts (3.4.0):
    - SQLCipher/common
  - TwistedOakCollapsingFutures (1.0.0):
    - UnionFind (~> 1.0)
  - UnionFind (1.0.1)
  - YapDatabase/SQLCipher (2.9.2):
    - YapDatabase/SQLCipher/Core (= 2.9.2)
    - YapDatabase/SQLCipher/Extensions (= 2.9.2)
  - YapDatabase/SQLCipher/Core (2.9.2):
    - CocoaLumberjack (~> 2)
    - SQLCipher/fts
  - YapDatabase/SQLCipher/Extensions (2.9.2):
    - YapDatabase/SQLCipher/Core
    - YapDatabase/SQLCipher/Extensions/ActionManager (= 2.9.2)
    - YapDatabase/SQLCipher/Extensions/CloudKit (= 2.9.2)
    - YapDatabase/SQLCipher/Extensions/ConnectionProxy (= 2.9.2)
    - YapDatabase/SQLCipher/Extensions/CrossProcessNotification (= 2.9.2)
    - YapDatabase/SQLCipher/Extensions/FilteredViews (= 2.9.2)
    - YapDatabase/SQLCipher/Extensions/FullTextSearch (= 2.9.2)
    - YapDatabase/SQLCipher/Extensions/Hooks (= 2.9.2)
    - YapDatabase/SQLCipher/Extensions/Relationships (= 2.9.2)
    - YapDatabase/SQLCipher/Extensions/RTreeIndex (= 2.9.2)
    - YapDatabase/SQLCipher/Extensions/SearchResults (= 2.9.2)
    - YapDatabase/SQLCipher/Extensions/SecondaryIndex (= 2.9.2)
    - YapDatabase/SQLCipher/Extensions/Views (= 2.9.2)
  - YapDatabase/SQLCipher/Extensions/ActionManager (2.9.2):
    - Reachability (~> 3)
    - YapDatabase/SQLCipher/Core
    - YapDatabase/SQLCipher/Extensions/Views
  - YapDatabase/SQLCipher/Extensions/CloudKit (2.9.2):
    - YapDatabase/SQLCipher/Core
  - YapDatabase/SQLCipher/Extensions/ConnectionProxy (2.9.2):
    - YapDatabase/SQLCipher/Core
  - YapDatabase/SQLCipher/Extensions/CrossProcessNotification (2.9.2):
    - YapDatabase/SQLCipher/Core
  - YapDatabase/SQLCipher/Extensions/FilteredViews (2.9.2):
    - YapDatabase/SQLCipher/Core
    - YapDatabase/SQLCipher/Extensions/Views
  - YapDatabase/SQLCipher/Extensions/FullTextSearch (2.9.2):
    - YapDatabase/SQLCipher/Core
  - YapDatabase/SQLCipher/Extensions/Hooks (2.9.2):
    - YapDatabase/SQLCipher/Core
  - YapDatabase/SQLCipher/Extensions/Relationships (2.9.2):
    - YapDatabase/SQLCipher/Core
  - YapDatabase/SQLCipher/Extensions/RTreeIndex (2.9.2):
    - YapDatabase/SQLCipher/Core
  - YapDatabase/SQLCipher/Extensions/SearchResults (2.9.2):
    - YapDatabase/SQLCipher/Core
    - YapDatabase/SQLCipher/Extensions/FullTextSearch
    - YapDatabase/SQLCipher/Extensions/Views
  - YapDatabase/SQLCipher/Extensions/SecondaryIndex (2.9.2):
    - YapDatabase/SQLCipher/Core
  - YapDatabase/SQLCipher/Extensions/Views (2.9.2):
    - YapDatabase/SQLCipher/Core
  - ZXingObjC (3.1.0):
    - ZXingObjC/All (= 3.1.0)
  - ZXingObjC/All (3.1.0)

DEPENDENCIES:
  - AxolotlKit (from `https://github.com/WhisperSystems/SignalProtocolKit.git`)
  - FFCircularProgressView (~> 0.5)
  - JSQMessagesViewController
  - OpenSSL
  - PastelogKit (~> 1.3)
  - PureLayout
  - SCWaveformView (~> 1.0)
  - SignalServiceKit (from `https://github.com/WhisperSystems/SignalServiceKit.git`, branch `mkirk/webrtc`)
  - SocketRocket (from `https://github.com/facebook/SocketRocket.git`)
  - ZXingObjC

EXTERNAL SOURCES:
  AxolotlKit:
    :git: https://github.com/WhisperSystems/SignalProtocolKit.git
  SignalServiceKit:
    :branch: mkirk/webrtc
    :git: https://github.com/WhisperSystems/SignalServiceKit.git
  SocketRocket:
    :git: https://github.com/facebook/SocketRocket.git

CHECKOUT OPTIONS:
  AxolotlKit:
    :commit: 714f5ebe199ecc999b33c6f97a4bb57e2db90e75
    :git: https://github.com/WhisperSystems/SignalProtocolKit.git
  SignalServiceKit:
<<<<<<< HEAD
    :commit: 25695677d6bad9a13146573108b14885372186f1
=======
    :commit: 45391cadd32df2fd8e3ee6b63d294d11bff45077
>>>>>>> ec160163
    :git: https://github.com/WhisperSystems/SignalServiceKit.git
  SocketRocket:
    :commit: 41b57bb2fc292a814f758441a05243eb38457027
    :git: https://github.com/facebook/SocketRocket.git

SPEC CHECKSUMS:
  '25519': dc4bad7e2dbcbf1efa121068a705a44cd98c80fc
  AFNetworking: 5e0e199f73d8626b11e79750991f5d173d1f8b67
  AxolotlKit: 240c7d761e4b1be9c6de78ebec498aaeedc978f4
  CocoaLumberjack: 17fe8581f84914d5d7e6360f7c70022b173c3ae0
  FFCircularProgressView: 683a4ab1e1bd613246a3dffa61503ffdebcde8d8
  HKDFKit: c058305d6f64b84f28c50bd7aa89574625bcb62a
  JSQMessagesViewController: 39fed975e3c9f8eba7292071e29eeb541d105e66
  JSQSystemSoundPlayer: c5850e77a4363ffd374cd851154b9af93264ed8d
  libPhoneNumber-iOS: a8bffdec18c37728360f6771fe021302f1e0b497
  Mantle: 2fa750afa478cd625a94230fbf1c13462f29395b
  OpenSSL: 246ffb948e9d56466727fd318134af35f5aa764e
  PastelogKit: 7b475be4cf577713506a943dd940bcc0499c8bca
  ProtocolBuffers: d509225eb2ea43d9582a59e94348fcf86e2abd65
  PureLayout: 4d550abe49a94f24c2808b9b95db9131685fe4cd
  Reachability: 33e18b67625424e47b6cde6d202dce689ad7af96
  SAMKeychain: 1865333198217411f35327e8da61b43de79b635b
  SCWaveformView: 52a96750255d817e300565a80c81fb643e233e07
  SignalServiceKit: 59a79a51b89b963ba94db30cc99ed5212da0bb9f
  SocketRocket: dbb1554b8fc288ef8ef370d6285aeca7361be31e
  SQLCipher: 4c768761421736a247ed6cf412d9045615d53dff
  TwistedOakCollapsingFutures: f359b90f203e9ab13dfb92c9ff41842a7fe1cd0c
  UnionFind: c33be5adb12983981d6e827ea94fc7f9e370f52d
  YapDatabase: b1e43555a34a5298e23a045be96817a5ef0da58f
  ZXingObjC: bf15b3814f7a105b6d99f47da2333c93a063650a

PODFILE CHECKSUM: 2ae77bac38b8d23b14175ac42d09dd8fce65bb5b

COCOAPODS: 1.0.1<|MERGE_RESOLUTION|>--- conflicted
+++ resolved
@@ -141,11 +141,7 @@
     :commit: 714f5ebe199ecc999b33c6f97a4bb57e2db90e75
     :git: https://github.com/WhisperSystems/SignalProtocolKit.git
   SignalServiceKit:
-<<<<<<< HEAD
-    :commit: 25695677d6bad9a13146573108b14885372186f1
-=======
-    :commit: 45391cadd32df2fd8e3ee6b63d294d11bff45077
->>>>>>> ec160163
+    :commit: 305541d03b5d1611cac014da3a4ab0937e3152a7
     :git: https://github.com/WhisperSystems/SignalServiceKit.git
   SocketRocket:
     :commit: 41b57bb2fc292a814f758441a05243eb38457027
