CREATE
    TABLE
        keyvalue (
            KEY TEXT NOT NULL
            ,collection TEXT NOT NULL
            ,VALUE BLOB NOT NULL
            ,PRIMARY KEY (
                KEY
                ,collection
            )
        )
;

CREATE
    TABLE
        IF NOT EXISTS "model_TSThread" (
            "id" INTEGER PRIMARY KEY AUTOINCREMENT NOT NULL
            ,"recordType" INTEGER NOT NULL
            ,"uniqueId" TEXT NOT NULL UNIQUE
                ON CONFLICT FAIL
            ,"conversationColorName" TEXT NOT NULL
            ,"creationDate" DOUBLE
            ,"isArchived" INTEGER NOT NULL
            ,"lastInteractionRowId" INTEGER NOT NULL
            ,"messageDraft" TEXT
            ,"mutedUntilDate" DOUBLE
            ,"shouldThreadBeVisible" INTEGER NOT NULL
            ,"contactPhoneNumber" TEXT
            ,"contactUUID" TEXT
            ,"groupModel" BLOB
            ,"hasDismissedOffers" INTEGER
        )
;

CREATE
    INDEX "index_model_TSThread_on_uniqueId"
        ON "model_TSThread"("uniqueId"
)
;

CREATE
    TABLE
        IF NOT EXISTS "model_TSInteraction" (
            "id" INTEGER PRIMARY KEY AUTOINCREMENT NOT NULL
            ,"recordType" INTEGER NOT NULL
            ,"uniqueId" TEXT NOT NULL UNIQUE
                ON CONFLICT FAIL
            ,"receivedAtTimestamp" INTEGER NOT NULL
            ,"timestamp" INTEGER NOT NULL
            ,"uniqueThreadId" TEXT NOT NULL
            ,"attachmentIds" BLOB
            ,"authorId" TEXT
            ,"authorPhoneNumber" TEXT
            ,"authorUUID" TEXT
            ,"body" TEXT
            ,"callType" INTEGER
            ,"configurationDurationSeconds" INTEGER
            ,"configurationIsEnabled" INTEGER
            ,"contactShare" BLOB
            ,"createdByRemoteName" TEXT
            ,"createdInExistingGroup" INTEGER
            ,"customMessage" TEXT
            ,"envelopeData" BLOB
            ,"errorType" INTEGER
            ,"expireStartedAt" INTEGER
            ,"expiresAt" INTEGER
            ,"expiresInSeconds" INTEGER
            ,"groupMetaMessage" INTEGER
            ,"hasLegacyMessageState" INTEGER
            ,"hasSyncedTranscript" INTEGER
            ,"isFromLinkedDevice" INTEGER
            ,"isLocalChange" INTEGER
            ,"isViewOnceComplete" INTEGER
            ,"isViewOnceMessage" INTEGER
            ,"isVoiceMessage" INTEGER
            ,"legacyMessageState" INTEGER
            ,"legacyWasDelivered" INTEGER
            ,"linkPreview" BLOB
            ,"messageId" TEXT
            ,"messageSticker" BLOB
            ,"messageType" INTEGER
            ,"mostRecentFailureText" TEXT
            ,"preKeyBundle" BLOB
            ,"protocolVersion" INTEGER
            ,"quotedMessage" BLOB
            ,"read" INTEGER
            ,"recipientAddress" BLOB
            ,"recipientAddressStates" BLOB
            ,"sender" BLOB
            ,"serverTimestamp" INTEGER
            ,"sourceDeviceId" INTEGER
            ,"storedMessageState" INTEGER
            ,"storedShouldStartExpireTimer" INTEGER
            ,"unregisteredAddress" BLOB
            ,"verificationState" INTEGER
            ,"wasReceivedByUD" INTEGER
        )
;

CREATE
    INDEX "index_model_TSInteraction_on_uniqueId"
        ON "model_TSInteraction"("uniqueId"
)
;

CREATE
    TABLE
        IF NOT EXISTS "model_StickerPack" (
            "id" INTEGER PRIMARY KEY AUTOINCREMENT NOT NULL
            ,"recordType" INTEGER NOT NULL
            ,"uniqueId" TEXT NOT NULL UNIQUE
                ON CONFLICT FAIL
            ,"author" TEXT
            ,"cover" BLOB NOT NULL
            ,"dateCreated" DOUBLE NOT NULL
            ,"info" BLOB NOT NULL
            ,"isInstalled" INTEGER NOT NULL
            ,"items" BLOB NOT NULL
            ,"title" TEXT
        )
;

CREATE
    INDEX "index_model_StickerPack_on_uniqueId"
        ON "model_StickerPack"("uniqueId"
)
;

CREATE
    TABLE
        IF NOT EXISTS "model_InstalledSticker" (
            "id" INTEGER PRIMARY KEY AUTOINCREMENT NOT NULL
            ,"recordType" INTEGER NOT NULL
            ,"uniqueId" TEXT NOT NULL UNIQUE
                ON CONFLICT FAIL
            ,"emojiString" TEXT
            ,"info" BLOB NOT NULL
        )
;

CREATE
    INDEX "index_model_InstalledSticker_on_uniqueId"
        ON "model_InstalledSticker"("uniqueId"
)
;

CREATE
    TABLE
        IF NOT EXISTS "model_KnownStickerPack" (
            "id" INTEGER PRIMARY KEY AUTOINCREMENT NOT NULL
            ,"recordType" INTEGER NOT NULL
            ,"uniqueId" TEXT NOT NULL UNIQUE
                ON CONFLICT FAIL
            ,"dateCreated" DOUBLE NOT NULL
            ,"info" BLOB NOT NULL
            ,"referenceCount" INTEGER NOT NULL
        )
;

CREATE
    INDEX "index_model_KnownStickerPack_on_uniqueId"
        ON "model_KnownStickerPack"("uniqueId"
)
;

CREATE
    TABLE
        IF NOT EXISTS "model_TSAttachment" (
            "id" INTEGER PRIMARY KEY AUTOINCREMENT NOT NULL
            ,"recordType" INTEGER NOT NULL
            ,"uniqueId" TEXT NOT NULL UNIQUE
                ON CONFLICT FAIL
            ,"albumMessageId" TEXT
            ,"attachmentType" INTEGER NOT NULL
            ,"blurHash" TEXT
            ,"byteCount" INTEGER NOT NULL
            ,"caption" TEXT
            ,"contentType" TEXT NOT NULL
            ,"encryptionKey" BLOB
            ,"serverId" INTEGER NOT NULL
            ,"sourceFilename" TEXT
            ,"cachedAudioDurationSeconds" DOUBLE
            ,"cachedImageHeight" DOUBLE
            ,"cachedImageWidth" DOUBLE
            ,"creationTimestamp" DOUBLE
            ,"digest" BLOB
            ,"isUploaded" INTEGER
            ,"isValidImageCached" INTEGER
            ,"isValidVideoCached" INTEGER
            ,"lazyRestoreFragmentId" TEXT
            ,"localRelativeFilePath" TEXT
            ,"mediaSize" BLOB
            ,"pointerType" INTEGER
            ,"state" INTEGER
        )
;

CREATE
    INDEX "index_model_TSAttachment_on_uniqueId"
        ON "model_TSAttachment"("uniqueId"
)
;

CREATE
    TABLE
        IF NOT EXISTS "model_SSKJobRecord" (
            "id" INTEGER PRIMARY KEY AUTOINCREMENT NOT NULL
            ,"recordType" INTEGER NOT NULL
            ,"uniqueId" TEXT NOT NULL UNIQUE
                ON CONFLICT FAIL
            ,"failureCount" INTEGER NOT NULL
            ,"label" TEXT NOT NULL
            ,"status" INTEGER NOT NULL
            ,"attachmentIdMap" BLOB
            ,"contactThreadId" TEXT
            ,"envelopeData" BLOB
            ,"invisibleMessage" BLOB
            ,"messageId" TEXT
            ,"removeMessageAfterSending" INTEGER
            ,"threadId" TEXT
            ,"attachmentId" TEXT
        )
;

CREATE
    INDEX "index_model_SSKJobRecord_on_uniqueId"
        ON "model_SSKJobRecord"("uniqueId"
)
;

CREATE
    TABLE
        IF NOT EXISTS "model_OWSMessageContentJob" (
            "id" INTEGER PRIMARY KEY AUTOINCREMENT NOT NULL
            ,"recordType" INTEGER NOT NULL
            ,"uniqueId" TEXT NOT NULL UNIQUE
                ON CONFLICT FAIL
            ,"createdAt" DOUBLE NOT NULL
            ,"envelopeData" BLOB NOT NULL
            ,"plaintextData" BLOB
            ,"wasReceivedByUD" INTEGER NOT NULL
        )
;

CREATE
    INDEX "index_model_OWSMessageContentJob_on_uniqueId"
        ON "model_OWSMessageContentJob"("uniqueId"
)
;

CREATE
    TABLE
        IF NOT EXISTS "model_OWSRecipientIdentity" (
            "id" INTEGER PRIMARY KEY AUTOINCREMENT NOT NULL
            ,"recordType" INTEGER NOT NULL
            ,"uniqueId" TEXT NOT NULL UNIQUE
                ON CONFLICT FAIL
            ,"accountId" TEXT NOT NULL
            ,"createdAt" DOUBLE NOT NULL
            ,"identityKey" BLOB NOT NULL
            ,"isFirstKnownKey" INTEGER NOT NULL
            ,"verificationState" INTEGER NOT NULL
        )
;

CREATE
    INDEX "index_model_OWSRecipientIdentity_on_uniqueId"
        ON "model_OWSRecipientIdentity"("uniqueId"
)
;

CREATE
    TABLE
        IF NOT EXISTS "model_ExperienceUpgrade" (
            "id" INTEGER PRIMARY KEY AUTOINCREMENT NOT NULL
            ,"recordType" INTEGER NOT NULL
            ,"uniqueId" TEXT NOT NULL UNIQUE
                ON CONFLICT FAIL
        )
;

CREATE
    INDEX "index_model_ExperienceUpgrade_on_uniqueId"
        ON "model_ExperienceUpgrade"("uniqueId"
)
;

CREATE
    TABLE
        IF NOT EXISTS "model_OWSDisappearingMessagesConfiguration" (
            "id" INTEGER PRIMARY KEY AUTOINCREMENT NOT NULL
            ,"recordType" INTEGER NOT NULL
            ,"uniqueId" TEXT NOT NULL UNIQUE
                ON CONFLICT FAIL
            ,"durationSeconds" INTEGER NOT NULL
            ,"enabled" INTEGER NOT NULL
        )
;

CREATE
    INDEX "index_model_OWSDisappearingMessagesConfiguration_on_uniqueId"
        ON "model_OWSDisappearingMessagesConfiguration"("uniqueId"
)
;

CREATE
    TABLE
        IF NOT EXISTS "model_SignalRecipient" (
            "id" INTEGER PRIMARY KEY AUTOINCREMENT NOT NULL
            ,"recordType" INTEGER NOT NULL
            ,"uniqueId" TEXT NOT NULL UNIQUE
                ON CONFLICT FAIL
            ,"devices" BLOB NOT NULL
            ,"recipientPhoneNumber" TEXT
            ,"recipientUUID" TEXT
        )
;

CREATE
    INDEX "index_model_SignalRecipient_on_uniqueId"
        ON "model_SignalRecipient"("uniqueId"
)
;

CREATE
    TABLE
        IF NOT EXISTS "model_OWSUserProfile" (
            "id" INTEGER PRIMARY KEY AUTOINCREMENT NOT NULL
            ,"recordType" INTEGER NOT NULL
            ,"uniqueId" TEXT NOT NULL UNIQUE
                ON CONFLICT FAIL
            ,"avatarFileName" TEXT
            ,"avatarUrlPath" TEXT
            ,"profileKey" BLOB
            ,"profileName" TEXT
            ,"recipientPhoneNumber" TEXT
            ,"recipientUUID" TEXT
            ,"username" TEXT
        )
;

CREATE
    INDEX "index_model_OWSUserProfile_on_uniqueId"
        ON "model_OWSUserProfile"("uniqueId"
)
;

CREATE
    TABLE
        IF NOT EXISTS "model_TSRecipientReadReceipt" (
            "id" INTEGER PRIMARY KEY AUTOINCREMENT NOT NULL
            ,"recordType" INTEGER NOT NULL
            ,"uniqueId" TEXT NOT NULL UNIQUE
                ON CONFLICT FAIL
            ,"recipientMap" BLOB NOT NULL
            ,"sentTimestamp" INTEGER NOT NULL
        )
;

CREATE
    INDEX "index_model_TSRecipientReadReceipt_on_uniqueId"
        ON "model_TSRecipientReadReceipt"("uniqueId"
)
;

CREATE
    TABLE
        IF NOT EXISTS "model_OWSLinkedDeviceReadReceipt" (
            "id" INTEGER PRIMARY KEY AUTOINCREMENT NOT NULL
            ,"recordType" INTEGER NOT NULL
            ,"uniqueId" TEXT NOT NULL UNIQUE
                ON CONFLICT FAIL
            ,"messageIdTimestamp" INTEGER NOT NULL
            ,"readTimestamp" INTEGER NOT NULL
            ,"senderPhoneNumber" TEXT
            ,"senderUUID" TEXT
        )
;

CREATE
    INDEX "index_model_OWSLinkedDeviceReadReceipt_on_uniqueId"
        ON "model_OWSLinkedDeviceReadReceipt"("uniqueId"
)
;

CREATE
    TABLE
        IF NOT EXISTS "model_OWSDevice" (
            "id" INTEGER PRIMARY KEY AUTOINCREMENT NOT NULL
            ,"recordType" INTEGER NOT NULL
            ,"uniqueId" TEXT NOT NULL UNIQUE
                ON CONFLICT FAIL
            ,"createdAt" DOUBLE NOT NULL
            ,"deviceId" INTEGER NOT NULL
            ,"lastSeenAt" DOUBLE NOT NULL
            ,"name" TEXT
        )
;

CREATE
    INDEX "index_model_OWSDevice_on_uniqueId"
        ON "model_OWSDevice"("uniqueId"
)
;

CREATE
    TABLE
        IF NOT EXISTS "model_OWSContactQuery" (
            "id" INTEGER PRIMARY KEY AUTOINCREMENT NOT NULL
            ,"recordType" INTEGER NOT NULL
            ,"uniqueId" TEXT NOT NULL UNIQUE
                ON CONFLICT FAIL
            ,"lastQueried" DOUBLE NOT NULL
            ,"nonce" BLOB NOT NULL
        )
;

CREATE
    INDEX "index_model_OWSContactQuery_on_uniqueId"
        ON "model_OWSContactQuery"("uniqueId"
)
;

CREATE
    TABLE
        IF NOT EXISTS "model_TestModel" (
            "id" INTEGER PRIMARY KEY AUTOINCREMENT NOT NULL
            ,"recordType" INTEGER NOT NULL
            ,"uniqueId" TEXT NOT NULL UNIQUE
                ON CONFLICT FAIL
            ,"dateValue" DOUBLE
            ,"doubleValue" DOUBLE NOT NULL
            ,"floatValue" DOUBLE NOT NULL
            ,"int64Value" INTEGER NOT NULL
            ,"nsIntegerValue" INTEGER NOT NULL
            ,"nsNumberValueUsingInt64" INTEGER
            ,"nsNumberValueUsingUInt64" INTEGER
            ,"nsuIntegerValue" INTEGER NOT NULL
            ,"uint64Value" INTEGER NOT NULL
        )
;

CREATE
    INDEX "index_model_TestModel_on_uniqueId"
        ON "model_TestModel"("uniqueId"
)
;

CREATE
    INDEX "index_interactions_on_threadUniqueId_and_id"
        ON "model_TSInteraction"("uniqueThreadId"
    ,"id"
)
;

CREATE
    INDEX "index_jobs_on_label_and_id"
        ON "model_SSKJobRecord"("label"
    ,"id"
)
;

CREATE
    INDEX "index_jobs_on_status_and_label_and_id"
        ON "model_SSKJobRecord"("label"
    ,"status"
    ,"id"
)
;

CREATE
    INDEX "index_interactions_on_view_once"
        ON "model_TSInteraction"("isViewOnceMessage"
    ,"isViewOnceComplete"
)
;

CREATE
    INDEX "index_key_value_store_on_collection_and_key"
        ON "keyvalue"("collection"
    ,"key"
)
;

CREATE
    INDEX "index_interactions_on_recordType_and_threadUniqueId_and_errorType"
        ON "model_TSInteraction"("recordType"
    ,"uniqueThreadId"
    ,"errorType"
)
;

CREATE
    INDEX "index_attachments_on_albumMessageId"
        ON "model_TSAttachment"("albumMessageId"
    ,"recordType"
)
;

CREATE
    INDEX "index_interactions_on_uniqueId_and_threadUniqueId"
        ON "model_TSInteraction"("uniqueThreadId"
    ,"uniqueId"
)
;

CREATE
    INDEX "index_signal_recipients_on_recipientPhoneNumber"
        ON "model_SignalRecipient"("recipientPhoneNumber"
)
;

CREATE
    INDEX "index_signal_recipients_on_recipientUUID"
        ON "model_SignalRecipient"("recipientUUID"
)
;

CREATE
    INDEX "index_thread_on_contactPhoneNumber"
        ON "model_TSThread"("contactPhoneNumber"
)
;

CREATE
    INDEX "index_thread_on_contactUUID"
        ON "model_TSThread"("contactUUID"
)
;

CREATE
    INDEX "index_thread_on_shouldThreadBeVisible"
        ON "model_TSThread"("shouldThreadBeVisible"
    ,"isArchived"
    ,"lastInteractionRowId"
)
;

CREATE
    INDEX "index_user_profiles_on_recipientPhoneNumber"
        ON "model_OWSUserProfile"("recipientPhoneNumber"
)
;

CREATE
    INDEX "index_user_profiles_on_recipientUUID"
        ON "model_OWSUserProfile"("recipientUUID"
)
;

CREATE
    INDEX "index_user_profiles_on_username"
        ON "model_OWSUserProfile"("username"
)
;

CREATE
    INDEX "index_linkedDeviceReadReceipt_on_senderPhoneNumberAndTimestamp"
        ON "model_OWSLinkedDeviceReadReceipt"("senderPhoneNumber"
    ,"messageIdTimestamp"
)
;

CREATE
    INDEX "index_linkedDeviceReadReceipt_on_senderUUIDAndTimestamp"
        ON "model_OWSLinkedDeviceReadReceipt"("senderUUID"
    ,"messageIdTimestamp"
)
;

CREATE
    INDEX "index_interactions_on_timestamp_sourceDeviceId_and_authorUUID"
        ON "model_TSInteraction"("timestamp"
    ,"sourceDeviceId"
    ,"authorUUID"
)
;

CREATE
    INDEX "index_interactions_on_timestamp_sourceDeviceId_and_authorPhoneNumber"
        ON "model_TSInteraction"("timestamp"
    ,"sourceDeviceId"
    ,"authorPhoneNumber"
)
;

CREATE
    INDEX "index_interactions_unread_counts"
        ON "model_TSInteraction"("read"
    ,"uniqueThreadId"
    ,"recordType"
)
;

CREATE
    INDEX "index_interactions_on_expiresInSeconds_and_expiresAt"
        ON "model_TSInteraction"("expiresAt"
    ,"expiresInSeconds"
)
;

CREATE
    INDEX "index_interactions_on_threadUniqueId_storedShouldStartExpireTimer_and_expiresAt"
        ON "model_TSInteraction"("expiresAt"
    ,"expireStartedAt"
    ,"storedShouldStartExpireTimer"
    ,"uniqueThreadId"
)
;

CREATE
    INDEX "index_contact_queries_on_lastQueried"
        ON "model_OWSContactQuery"("lastQueried"
)
;

CREATE
    INDEX "index_attachments_on_lazyRestoreFragmentId"
        ON "model_TSAttachment"("lazyRestoreFragmentId"
)
;

CREATE
    VIRTUAL TABLE
        "signal_grdb_fts"
            USING fts5 (
            collection UNINDEXED
            ,uniqueId UNINDEXED
            ,ftsIndexableContent
            ,tokenize = 'unicode61'
        ) /* signal_grdb_fts(collection,uniqueId,ftsIndexableContent) */
;

CREATE
    TABLE
        IF NOT EXISTS 'signal_grdb_fts_data' (
            id INTEGER PRIMARY KEY
            ,block BLOB
        )
;

CREATE
    TABLE
        IF NOT EXISTS 'signal_grdb_fts_idx' (
            segid
            ,term
            ,pgno
            ,PRIMARY KEY (
                segid
                ,term
            )
        ) WITHOUT ROWID
;

CREATE
    TABLE
        IF NOT EXISTS 'signal_grdb_fts_content' (
            id INTEGER PRIMARY KEY
            ,c0
            ,c1
            ,c2
        )
;

CREATE
    TABLE
        IF NOT EXISTS 'signal_grdb_fts_docsize' (
            id INTEGER PRIMARY KEY
            ,sz BLOB
        )
;

CREATE
    TABLE
        IF NOT EXISTS 'signal_grdb_fts_config' (
            k PRIMARY KEY
            ,v
        ) WITHOUT ROWID
;

CREATE
    TABLE
        IF NOT EXISTS "model_SignalAccount" (
            "id" INTEGER PRIMARY KEY AUTOINCREMENT NOT NULL
            ,"recordType" INTEGER NOT NULL
            ,"uniqueId" TEXT NOT NULL UNIQUE
                ON CONFLICT FAIL
            ,"contact" BLOB
            ,"contactAvatarHash" BLOB
            ,"contactAvatarJpegData" BLOB
            ,"multipleAccountLabelText" TEXT NOT NULL
            ,"recipientPhoneNumber" TEXT
            ,"recipientUUID" TEXT
        )
;

CREATE
    INDEX "index_model_SignalAccount_on_uniqueId"
        ON "model_SignalAccount"("uniqueId"
)
;

CREATE
    INDEX "index_signal_accounts_on_recipientPhoneNumber"
        ON "model_SignalAccount"("recipientPhoneNumber"
)
;

CREATE
    INDEX "index_signal_accounts_on_recipientUUID"
        ON "model_SignalAccount"("recipientUUID"
)
;

CREATE
    TABLE
<<<<<<< HEAD
        IF NOT EXISTS "model_OWSReaction" (
            "id" INTEGER PRIMARY KEY AUTOINCREMENT NOT NULL
            ,"recordType" INTEGER NOT NULL
            ,"uniqueId" TEXT NOT NULL UNIQUE
                ON CONFLICT FAIL
            ,"emoji" TEXT NOT NULL
            ,"reactorE164" TEXT
            ,"reactorUUID" TEXT
            ,"receivedAtTimestamp" INTEGER NOT NULL
            ,"sentAtTimestamp" INTEGER NOT NULL
            ,"uniqueMessageId" TEXT NOT NULL
=======
        IF NOT EXISTS "media_gallery_items" (
            "attachmentId" INTEGER NOT NULL UNIQUE
            ,"albumMessageId" INTEGER NOT NULL
            ,"threadId" INTEGER NOT NULL
            ,"originalAlbumOrder" INTEGER NOT NULL
>>>>>>> 50fd69d9
        )
;

CREATE
<<<<<<< HEAD
    INDEX "index_model_OWSReaction_on_uniqueId"
        ON "model_OWSReaction"("uniqueId"
=======
    INDEX "index_media_gallery_items_for_gallery"
        ON "media_gallery_items"("threadId"
    ,"albumMessageId"
    ,"originalAlbumOrder"
>>>>>>> 50fd69d9
)
;

CREATE
<<<<<<< HEAD
    INDEX "index_model_OWSReaction_on_uniqueMessageId_and_reactorE164"
        ON "model_OWSReaction"("uniqueMessageId"
    ,"reactorE164"
)
;

CREATE
    INDEX "index_model_OWSReaction_on_uniqueMessageId_and_reactorUUID"
        ON "model_OWSReaction"("uniqueMessageId"
    ,"reactorUUID"
=======
    INDEX "index_media_gallery_items_on_attachmentId"
        ON "media_gallery_items"("attachmentId"
>>>>>>> 50fd69d9
)
;<|MERGE_RESOLUTION|>--- conflicted
+++ resolved
@@ -714,7 +714,6 @@
 
 CREATE
     TABLE
-<<<<<<< HEAD
         IF NOT EXISTS "model_OWSReaction" (
             "id" INTEGER PRIMARY KEY AUTOINCREMENT NOT NULL
             ,"recordType" INTEGER NOT NULL
@@ -726,44 +725,49 @@
             ,"receivedAtTimestamp" INTEGER NOT NULL
             ,"sentAtTimestamp" INTEGER NOT NULL
             ,"uniqueMessageId" TEXT NOT NULL
-=======
+        )
+;
+
+CREATE
+    INDEX "index_model_OWSReaction_on_uniqueId"
+        ON "model_OWSReaction"("uniqueId"
+)
+;
+
+CREATE
+    INDEX "index_model_OWSReaction_on_uniqueMessageId_and_reactorE164"
+        ON "model_OWSReaction"("uniqueMessageId"
+    ,"reactorE164"
+)
+;
+
+CREATE
+    INDEX "index_model_OWSReaction_on_uniqueMessageId_and_reactorUUID"
+        ON "model_OWSReaction"("uniqueMessageId"
+    ,"reactorUUID"
+)
+;
+
+CREATE
+    TABLE
         IF NOT EXISTS "media_gallery_items" (
             "attachmentId" INTEGER NOT NULL UNIQUE
             ,"albumMessageId" INTEGER NOT NULL
             ,"threadId" INTEGER NOT NULL
             ,"originalAlbumOrder" INTEGER NOT NULL
->>>>>>> 50fd69d9
-        )
-;
-
-CREATE
-<<<<<<< HEAD
-    INDEX "index_model_OWSReaction_on_uniqueId"
-        ON "model_OWSReaction"("uniqueId"
-=======
+        )
+;
+
+CREATE
     INDEX "index_media_gallery_items_for_gallery"
         ON "media_gallery_items"("threadId"
     ,"albumMessageId"
     ,"originalAlbumOrder"
->>>>>>> 50fd69d9
-)
-;
-
-CREATE
-<<<<<<< HEAD
-    INDEX "index_model_OWSReaction_on_uniqueMessageId_and_reactorE164"
-        ON "model_OWSReaction"("uniqueMessageId"
-    ,"reactorE164"
-)
-;
-
-CREATE
-    INDEX "index_model_OWSReaction_on_uniqueMessageId_and_reactorUUID"
-        ON "model_OWSReaction"("uniqueMessageId"
-    ,"reactorUUID"
-=======
+)
+;
+
+CREATE
     INDEX "index_media_gallery_items_on_attachmentId"
         ON "media_gallery_items"("attachmentId"
->>>>>>> 50fd69d9
 )
 ;